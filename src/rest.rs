--- conflicted
+++ resolved
@@ -725,17 +725,11 @@
             let height = query
                 .chain()
                 .height_by_timestamp(timestamp, max_step)
-<<<<<<< HEAD
-                .ok_or_else(|| HttpError::not_found("Height not found or exceed max step".to_string()))?;
-            http_message(StatusCode::OK, height.to_string(), TTL_SHORT, config.sgx_enable,)
-        },
-=======
                 .ok_or_else(|| {
                     HttpError::not_found("Height not found or exceed max step".to_string())
                 })?;
-            http_message(StatusCode::OK, height.to_string(), TTL_SHORT)
-        }
->>>>>>> 4adf00f7
+            http_message(StatusCode::OK, height.to_string(), TTL_SHORT, config.sgx_enable,)
+        }
 
         (&Method::GET, Some(&"blocks"), start_height, None, None, None) => {
             let start_height = start_height.and_then(|height| height.parse::<usize>().ok());
