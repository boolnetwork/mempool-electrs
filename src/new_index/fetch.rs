use rayon::prelude::*;

#[cfg(not(feature = "liquid"))]
use bitcoin::consensus::encode::{deserialize, Decodable};
#[cfg(feature = "liquid")]
use elements::encode::{deserialize, Decodable};

use byteorder::{BigEndian, ReadBytesExt};
use std::collections::HashMap;
use std::io::Cursor;
use std::path::PathBuf;
use std::thread;
use std::{fs, u32, u8};

use crate::chain::Network::{Fractal, FractalTestnet};
use crate::chain::{Block, BlockHash};
use crate::daemon::Daemon;
use crate::errors::*;
use crate::util::{spawn_thread, HeaderEntry, SyncChannel};

#[derive(Clone, Copy, Debug)]
pub enum FetchFrom {
    Bitcoind,
    BlkFiles,
}

pub fn start_fetcher(
    from: FetchFrom,
    daemon: &Daemon,
    new_headers: Vec<HeaderEntry>,
) -> Result<Fetcher<Vec<BlockEntry>>> {
    let fetcher = match from {
        FetchFrom::Bitcoind => bitcoind_fetcher,
        FetchFrom::BlkFiles => blkfiles_fetcher,
    };
    fetcher(daemon, new_headers)
}

#[derive(Clone)]
pub struct BlockEntry {
    pub block: Block,
    pub entry: HeaderEntry,
    pub size: u32,
}

type SizedBlock = (Block, u32);

use std::sync::mpsc as crossbeam_channel;


pub struct Fetcher<T> {
    receiver: crossbeam_channel::Receiver<T>,
    thread: thread::JoinHandle<()>,
}

impl<T> Fetcher<T> {
    fn from(receiver: crossbeam_channel::Receiver<T>, thread: thread::JoinHandle<()>) -> Self {
        Fetcher { receiver, thread }
    }

    pub fn map<F>(self, mut func: F)
    where
        F: FnMut(T),
    {
        for item in self.receiver {
            func(item);
        }
        self.thread.join().expect("fetcher thread panicked")
    }
}

fn bitcoind_fetcher(
    daemon: &Daemon,
    new_headers: Vec<HeaderEntry>,
) -> Result<Fetcher<Vec<BlockEntry>>> {
    if let Some(tip) = new_headers.last() {
        debug!("{:?} ({} left to index)", tip, new_headers.len());
    };
    let daemon = daemon.reconnect()?;
    let chan = SyncChannel::new(1);
    let sender = chan.sender();
    Ok(Fetcher::from(
        chan.into_receiver(),
        spawn_thread("bitcoind_fetcher", move || {
            for entries in new_headers.chunks(100) {
                let blockhashes: Vec<BlockHash> = entries.iter().map(|e| *e.hash()).collect();
                let blocks = match daemon.network() {
                    Fractal | FractalTestnet => daemon
                        .get_fractal_bocks(&blockhashes)
                        .expect("failed to get blocks from bitcoind"),
                    _ => daemon
                        .getblocks(&blockhashes)
                        .expect("failed to get blocks from bitcoind"),
                };
                assert_eq!(blocks.len(), entries.len());
                let block_entries: Vec<BlockEntry> = blocks
                    .into_iter()
                    .zip(entries)
                    .map(|(block, entry)| {
                    
                        crate::reg::validate_tx_root(&block, entry);
                    
                    BlockEntry {
                        entry: entry.clone(), // TODO: remove this clone()
                        size: block.size() as u32,
                        block,
                    }})
                    .collect();
                assert_eq!(block_entries.len(), entries.len());
                sender
                    .send(block_entries)
                    .expect("failed to send fetched blocks");
            }
        }),
    ))
}

fn blkfiles_fetcher(
    daemon: &Daemon,
    new_headers: Vec<HeaderEntry>,
) -> Result<Fetcher<Vec<BlockEntry>>> {
    let magic = daemon.magic();
    let blk_files = daemon.list_blk_files()?;

    let chan = SyncChannel::new(1);
    let sender = chan.sender();

    let mut entry_map: HashMap<BlockHash, HeaderEntry> =
        new_headers.into_iter().map(|h| (*h.hash(), h)).collect();

<<<<<<< HEAD
    let parser = if daemon.network().eq(&Fractal) {
            blkfiles_parser_fractal(blkfiles_reader(blk_files), magic)
        } else {
            blkfiles_parser(blkfiles_reader(blk_files), magic)
        };
=======
    let parser = if daemon.network().eq(&Fractal) ||  daemon.network().eq(&FractalTestnet) {
        blkfiles_parser_fractal(blkfiles_reader(blk_files), magic)
    } else {
        blkfiles_parser(blkfiles_reader(blk_files), magic)
    };
>>>>>>> 4db4595d

    Ok(Fetcher::from(
        chan.into_receiver(),
        spawn_thread("blkfiles_fetcher", move || {
                parser.map(|sizedblocks| {
                    let block_entries: Vec<BlockEntry> = sizedblocks
                        .into_iter()
                        .filter_map(|(block, size)| {
                            let blockhash = block.block_hash();

                            if entry_map.get(&blockhash).is_some() {
                                crate::reg::validate_tx_root(&block, &entry_map[&blockhash]);  
                                entry_map
                                .remove(&blockhash)
                                .map(|entry|{
                                    BlockEntry { block, entry, size }})  
                            } else {
                                trace!("skipping block {}", blockhash);
                                None
                            }
                            
                        })
                        .collect();
                    trace!("fetched {} blocks", block_entries.len());
                    sender
                        .send(block_entries)
                        .expect("failed to send blocks entries from blk*.dat files");
                });

            if !entry_map.is_empty() {
                panic!(
                    "failed to index {} blocks from blk*.dat files",
                    entry_map.len()
                )
            }
        }),
    ))
}

fn blkfiles_reader(blk_files: Vec<PathBuf>) -> Fetcher<Vec<u8>> {
    let chan = SyncChannel::new(1);
    let sender = chan.sender();

    Fetcher::from(
        chan.into_receiver(),
        spawn_thread("blkfiles_reader", move || {
            for path in blk_files {
                trace!("reading {:?}", path);
                let blob = fs::read(&path)
                    .unwrap_or_else(|e| panic!("failed to read {:?}: {:?}", path, e));
                sender
                    .send(blob)
                    .unwrap_or_else(|_| panic!("failed to send {:?} contents", path));
            }
        }),
    )
}

fn blkfiles_parser(blobs: Fetcher<Vec<u8>>, magic: u32) -> Fetcher<Vec<SizedBlock>> {
    let chan = SyncChannel::new(1);
    let sender = chan.sender();

    Fetcher::from(
        chan.into_receiver(),
        spawn_thread("blkfiles_parser", move || {
            blobs.map(|blob| {
                trace!("parsing {} bytes", blob.len());
                let blocks = parse_blocks(blob, magic).expect("failed to parse blk*.dat file");
                sender
                    .send(blocks)
                    .expect("failed to send blocks from blk*.dat file");
            });
        }),
    )
}

fn blkfiles_parser_fractal(blobs: Fetcher<Vec<u8>>, magic: u32) -> Fetcher<Vec<SizedBlock>> {
    let chan = SyncChannel::new(1);
    let sender = chan.sender();

    Fetcher::from(
        chan.into_receiver(),
        spawn_thread("blkfiles_parser", move || {
            blobs.map(|blob| {
                trace!("parsing {} bytes", blob.len());
                let blocks =
                    parse_blocks_fractal(blob, magic).expect("failed to parse blk*.dat file");
                sender
                    .send(blocks)
                    .expect("failed to send blocks from blk*.dat file");
            });
        }),
    )
}

// lazy_static! {
//     pub static ref POOL: rayon::ThreadPool = rayon::ThreadPoolBuilder::new()
//     .num_threads(3) // CPU-bound
//     .thread_name(|i| format!("parse-blocks-{}", i))
//     .build()
//     .unwrap();
// }


pub fn parse_blocks(blob: Vec<u8>, magic: u32) -> Result<Vec<SizedBlock>> {
    let mut cursor = Cursor::new(&blob);
    let mut slices = vec![];
    let max_pos = blob.len() as u64;

    while cursor.position() < max_pos {
        let offset = cursor.position();
        match u32::consensus_decode(&mut cursor) {
            Ok(value) => {
                if magic != value {
                    cursor.set_position(offset + 1);
                    continue;
                }
            }
            Err(_) => break, // EOF
        };
        let block_size = u32::consensus_decode(&mut cursor).chain_err(|| "no block size")?;
        let start = cursor.position();
        let end = start + block_size as u64;

        // If Core's WriteBlockToDisk ftell fails, only the magic bytes and size will be written
        // and the block body won't be written to the blk*.dat file.
        // Since the first 4 bytes should contain the block's version, we can skip such blocks
        // by peeking the cursor (and skipping previous `magic` and `block_size`).
        match u32::consensus_decode(&mut cursor) {
            Ok(value) => {
                if magic == value {
                    cursor.set_position(start);
                    continue;
                }
            }
            Err(_) => break, // EOF
        }
        slices.push((&blob[start as usize..end as usize], block_size));
        cursor.set_position(end);
    }

    // let pool = rayon::ThreadPoolBuilder::new()
    //     .num_threads(0) // CPU-bound
    //     .thread_name(|i| format!("parse-blocks-{}", i))
    //     .build()
    //     .unwrap();
    let data: Vec<SizedBlock> = slices
    .into_iter()
    .map(|(slice, size)| (deserialize(&slice).expect("failed to parse Block"), size))
    .collect();

    Ok(data)
    // Ok(POOL.install(|| {
    //     slices
    //         .into_iter()
    //         .map(|(slice, size)| (deserialize(&slice).expect("failed to parse Block"), size))
    //         .collect()
    // }))
}

fn parse_blocks_fractal(blob: Vec<u8>, magic: u32) -> Result<Vec<SizedBlock>> {
    let mut cursor = Cursor::new(&blob);
    let mut slices = vec![];
    let max_pos = blob.len() as u64;

    while cursor.position() < max_pos {
        let offset = cursor.position();
        match ReadBytesExt::read_u32::<BigEndian>(&mut cursor) {
            Ok(value) => {
                if magic != value {
                    cursor.set_position(offset + 1);
                    continue;
                }
            }
            Err(_) => break, // EOF
        }

        let block_size = u32::consensus_decode(&mut cursor).chain_err(|| "no block size")?;
        let auxpow_size = u32::consensus_decode(&mut cursor).chain_err(|| "no auxpow size")?;
        let start = cursor.position();
        let header_end = start + 80;
        let ntx_start = header_end + auxpow_size as u64;
        let end = start + block_size as u64;

        // If Core's WriteBlockToDisk ftell fails, only the magic bytes and size will be written
        // and the block body won't be written to the blk*.dat file.
        // Since the first 4 bytes should contain the block's version, we can skip such blocks
        // by peeking the cursor (and skipping previous `magic` and `block_size`).
        match ReadBytesExt::read_u32::<BigEndian>(&mut cursor) {
            Ok(value) => {
                if magic == value {
                    cursor.set_position(start);
                    continue;
                }
            }
            Err(_) => break, // EOF
        }

        let mut block_data = vec![];
        block_data.extend_from_slice(&blob[start as usize..header_end as usize]);
        block_data.extend_from_slice(&blob[ntx_start as usize..end as usize]);
        slices.push((block_data, block_size));
        cursor.set_position(end);
    }

    // let pool = rayon::ThreadPoolBuilder::new()
    //     .num_threads(0) // CPU-bound
    //     .thread_name(|i| format!("parse-blocks-{}", i))
    //     .build()
    //     .unwrap();
    let data: Vec<SizedBlock> = slices
    .into_iter()
    .map(|(slice, size)| (deserialize(&slice).expect("failed to parse Block"), size))
    .collect();

    Ok(data)
    // Ok(POOL.install(|| {
    //     slices
    //         .into_iter()
    //         .map(|(slice, size)| (deserialize(&slice).expect("failed to parse Block"), size))
    //         .collect()
    // }))
}

#[cfg(test)]
mod test {
    use crate::new_index::fetch::parse_blocks_fractal;
    use bitcoin::consensus::{deserialize, Decodable};
    use bitcoin::{Block, BlockHeader};
    use byteorder::{BigEndian, ReadBytesExt};
    use std::fs;
    use std::io::{self, Cursor, Read};

    fn parse_blocks_magic(blob: Vec<u8>, expected_magic: u32) -> io::Result<()> {
        let mut cursor = Cursor::new(blob);
        let max_pos = cursor.get_ref().len() as u64;

        while cursor.position() < max_pos {
            let offset = cursor.position();
            let magic = cursor.read_u32::<BigEndian>()?;

            if magic == expected_magic {
                println!("Found expected magic: {:x} at offset {}", magic, offset);
            } else {
                // println!("Unexpected magic: {:x} at offset {}, expected: {:x}", magic, offset, expected_magic);
                cursor.set_position(offset + 1);
                continue;
            }
        }

        Ok(())
    }

    #[test]
    fn test_parse_blk() {
        let blob =
            fs::read("../fractald-release/fractald-docker/data/blocks/blk00000.dat").unwrap();
        println!("blob len: {}", blob.len());
        // parse_blocks_magic(blob, 0xE8ADA3C8).unwrap();
        let result = parse_blocks_fractal(blob, 0xe8ada3c8).unwrap();
        println!("{:?}", result);
    }

    #[test]
    fn test_u32() {
        let mut a = 1u32.to_le_bytes().to_vec();
        let mut b = 2u32.to_le_bytes().to_vec();
        a.append(&mut b);
        println!("{a:?}");
        let mut cursor = Cursor::new(&a);
        let r1 = u32::consensus_decode(&mut cursor).unwrap();
        let r2 = u32::consensus_decode(&mut cursor).unwrap();
        println!("{}, {}", r1, r2);

        let mut a2 = 1u32.to_be_bytes().to_vec();
        let mut b2 = 2u32.to_be_bytes().to_vec();
        a2.append(&mut b2);
        let mut cursor = Cursor::new(&a2);
        let r1 = ReadBytesExt::read_u32::<BigEndian>(&mut cursor).unwrap();
        let r2 = ReadBytesExt::read_u32::<BigEndian>(&mut cursor).unwrap();
        println!("{}, {}", r1, r2);
    }

    #[test]
    fn test_block_hex() {
        let h = "00012420cd6cc866b7eabfea6c0f663e2795741004c53d45add9327f88545a0200000000b7e144e0ea3a4ae265e3017f740b5b92f363ed7dd021ba5a6c5e30f284011af74896b166f123011a0000000001000000010000000000000000000000000000000000000000000000000000000000000000ffffffff5703240e0d102f6672616374616c626974636f696e2f2cfabe6d6d6602f269b3e9e186d0ad2bdaa862b88e39cab38e31e6f19814adfdc0751de8bf040000000100000010cd0764005222476e25d239d4d54b020000000000ffffffff02fa2c1e130000000017a914a15a657f4f8cf89859305239a0438391ca6a9fd8870000000000000000266a24aa21a9ed859bdf1cedd491f60cdb603eac78932caa2938aae14ae71c23d45a837d9a586f0000000000000000000000000000000000000000000000000000000000000000000000000c25f5eb4dfa0ba16a6a63cc130401437913c59dbc6bd45b50cd56c63388c20c508fb405a397915fa30a5cea92cbf1ad5af7fe4dc4503fca3a35ea20a99c6b1bf2195aa4706c9abeaffd75134b44598632b4db14a7d155c20c06fcb9a3bc9f417469e31045c38e6136dcf41057bed615eb908d02d33e7676cca460cd4746b6a31469328a5919e59df90041be6bbb6b36a0d4ffd336d52d3119aa020b36a4db7682a9924e488b760038bef5860124b4a69b5413be1200fcb45ca7ad3e26b655933465306f58f232e63ba8ed37477134db95a8507584e2ebb03855d13575fc485c033047392f8e6b41a6884ff0b05aa52dad378a7b637bc9335dd49b42aef35a388c8a37c1a9401037966fad75f42652d3b118d8f11f6379db8409b4296046fbd6fbc74d5fc324eca794316637d142eba8d9e7f814e0ea05cf9b0a86d6caefd375d12283b57af42f1fb35210bdd8b320038e7bd21ac0b4d5cfdb19553902a9f4b1bd21c640e4e4220b60e7ccb490355ef1e4e7c138c59d0cb1c90590c3211114958100000000020000000000000000000000000000000000000000000000000000000000000000e2f61c3f71d1defd3fa999dfa36953755c690689799962b48bebd836974e8cf90300000010007720e5053266ebbba2d67a1b49618d054b34159dfd849c5200000000000000000000344f2555645cf790d8a82bdf71eb4e2677698eb82924ad7ed8d01dc553f9b199ac96b166be1a03171098835301020000000001010000000000000000000000000000000000000000000000000000000000000000ffffffff0402b40400ffffffff0200f90295000000001976a9142e5fe85515c2bee0eedb98c111c759f625528d1088ac0000000000000000266a24aa21a9ede2f61c3f71d1defd3fa999dfa36953755c690689799962b48bebd836974e8cf90120000000000000000000000000000000000000000000000000000000000000000000000000";
        let vec = hex::decode(&h).unwrap();
        let header = deserialize::<BlockHeader>(&vec[..80]).unwrap();
        println!("hash {:?}", header.block_hash());
        println!("header {:?}", header);
        let mut cursor = Cursor::new(&vec[80..]);
        let r1 = u32::consensus_decode(&mut cursor).unwrap();
        println!("{:?}", r1);
        let r2 = u32::consensus_decode(&mut cursor).unwrap();
        println!("{:?}", r2);
        // let block = deserialize::<Block>(&vec).unwrap();
        // println!("{:?}", block);
    }
}<|MERGE_RESOLUTION|>--- conflicted
+++ resolved
@@ -97,9 +97,9 @@
                     .into_iter()
                     .zip(entries)
                     .map(|(block, entry)| {
-                    
+
                         crate::reg::validate_tx_root(&block, entry);
-                    
+
                     BlockEntry {
                         entry: entry.clone(), // TODO: remove this clone()
                         size: block.size() as u32,
@@ -128,19 +128,11 @@
     let mut entry_map: HashMap<BlockHash, HeaderEntry> =
         new_headers.into_iter().map(|h| (*h.hash(), h)).collect();
 
-<<<<<<< HEAD
-    let parser = if daemon.network().eq(&Fractal) {
-            blkfiles_parser_fractal(blkfiles_reader(blk_files), magic)
-        } else {
-            blkfiles_parser(blkfiles_reader(blk_files), magic)
-        };
-=======
     let parser = if daemon.network().eq(&Fractal) ||  daemon.network().eq(&FractalTestnet) {
         blkfiles_parser_fractal(blkfiles_reader(blk_files), magic)
     } else {
         blkfiles_parser(blkfiles_reader(blk_files), magic)
     };
->>>>>>> 4db4595d
 
     Ok(Fetcher::from(
         chan.into_receiver(),
@@ -152,16 +144,16 @@
                             let blockhash = block.block_hash();
 
                             if entry_map.get(&blockhash).is_some() {
-                                crate::reg::validate_tx_root(&block, &entry_map[&blockhash]);  
+                                crate::reg::validate_tx_root(&block, &entry_map[&blockhash]);
                                 entry_map
                                 .remove(&blockhash)
                                 .map(|entry|{
-                                    BlockEntry { block, entry, size }})  
+                                    BlockEntry { block, entry, size }})
                             } else {
                                 trace!("skipping block {}", blockhash);
                                 None
                             }
-                            
+
                         })
                         .collect();
                     trace!("fetched {} blocks", block_entries.len());
@@ -287,18 +279,19 @@
     //     .thread_name(|i| format!("parse-blocks-{}", i))
     //     .build()
     //     .unwrap();
-    let data: Vec<SizedBlock> = slices
-    .into_iter()
-    .map(|(slice, size)| (deserialize(&slice).expect("failed to parse Block"), size))
-    .collect();
-
-    Ok(data)
-    // Ok(POOL.install(|| {
+    // Ok(pool.install(|| {
     //     slices
-    //         .into_iter()
-    //         .map(|(slice, size)| (deserialize(&slice).expect("failed to parse Block"), size))
+    //         .into_par_iter()
+    //         .map(|(slice, size)| (deserialize(slice).expect("failed to parse Block"), size))
     //         .collect()
     // }))
+
+    let data: Vec<SizedBlock> = slices
+        .into_iter()
+        .map(|(slice, size)| (deserialize(&slice).expect("failed to parse Block"), size))
+        .collect();
+
+    Ok(data)
 }
 
 fn parse_blocks_fractal(blob: Vec<u8>, magic: u32) -> Result<Vec<SizedBlock>> {
@@ -351,18 +344,20 @@
     //     .thread_name(|i| format!("parse-blocks-{}", i))
     //     .build()
     //     .unwrap();
-    let data: Vec<SizedBlock> = slices
-    .into_iter()
-    .map(|(slice, size)| (deserialize(&slice).expect("failed to parse Block"), size))
-    .collect();
-
-    Ok(data)
-    // Ok(POOL.install(|| {
+    //
+    // Ok(pool.install(|| {
     //     slices
-    //         .into_iter()
+    //         .into_par_iter()
     //         .map(|(slice, size)| (deserialize(&slice).expect("failed to parse Block"), size))
     //         .collect()
     // }))
+
+    let data: Vec<SizedBlock> = slices
+        .into_iter()
+        .map(|(slice, size)| (deserialize(&slice).expect("failed to parse Block"), size))
+        .collect();
+
+    Ok(data)
 }
 
 #[cfg(test)]
