--- conflicted
+++ resolved
@@ -124,20 +124,15 @@
     let mut entry_map: HashMap<BlockHash, HeaderEntry> =
         new_headers.into_iter().map(|h| (*h.hash(), h)).collect();
 
-<<<<<<< HEAD
-    let parser = if daemon.network().eq(&Fractal) {
-        blkfiles_parser_fractal(blkfiles_reader(blk_files), magic)
-    } else {
-        blkfiles_parser(blkfiles_reader(blk_files), magic)
-    };
-
-=======
->>>>>>> f2337bdd
     Ok(Fetcher::from(
         chan.into_receiver(),
         spawn_thread("blkfiles_fetcher", move || {
             for blk_files_chunk in blk_files.chunks(100) {
-                let parser = blkfiles_parser(blkfiles_reader(blk_files_chunk.to_vec()), magic);
+				let parser = if daemon.network().eq(&Fractal) {
+ 			    blkfiles_parser_fractal(blkfiles_reader(blk_files), magic)
+   			 } else {
+   	            blkfiles_parser(blkfiles_reader(blk_files), magic)
+   			 };
                 parser.map(|sizedblocks| {
                     let block_entries: Vec<BlockEntry> = sizedblocks
                         .into_iter()
