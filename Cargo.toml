--- conflicted
+++ resolved
@@ -68,12 +68,10 @@
 ordinals = "0.0.6"
 bitcoin-new = { package = "bitcoin", version = "0.30.1", features = ["rand"] }
 
-<<<<<<< HEAD
 sgx-bool-registration-tool = { path = "./sgx-bool-registration-tool" }
 reqwest = { version = "0.11", default-features = false ,features = ["rustls-tls", "blocking"] }
-=======
+
 byteorder = "1.5.0"
->>>>>>> 4adf00f7
 
 [dev-dependencies]
 tempfile = "3.0"
